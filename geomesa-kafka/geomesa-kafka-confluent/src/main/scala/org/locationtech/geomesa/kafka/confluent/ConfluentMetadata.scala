--- conflicted
+++ resolved
@@ -22,37 +22,24 @@
 import scala.collection.JavaConverters._
 import scala.util.control.NonFatal
 
-<<<<<<< HEAD
-class ConfluentMetadata(val schemaRegistry: SchemaRegistryClient) extends GeoMesaMetadata[String] with LazyLogging {
-=======
 class ConfluentMetadata(val schemaRegistry: SchemaRegistryClient,
                         sftOverrides: Map[String, SimpleFeatureType] = Map.empty)
   extends GeoMesaMetadata[String] with LazyLogging {
->>>>>>> 91799199
 
   private val topicSftCache: LoadingCache[String, String] = {
     Caffeine.newBuilder().expireAfterWrite(10, TimeUnit.MINUTES).build(
       new CacheLoader[String, String] {
         override def load(topic: String): String = {
           try {
-<<<<<<< HEAD
-            println("Loading topic: " + topic)
-            val subject = topic + SubjectPostfix
-            val schemaId = schemaRegistry.getLatestSchemaMetadata(subject).getId
-            val sft = AvroSimpleFeatureTypeUtils.schemaToSft(schemaRegistry.getById(schemaId))
-
-            sft.getUserData.put(SchemaIdKey, schemaId.toString)
-=======
             // use the overridden sft for the topic if it exists, else look it up in the registry
             val sft = sftOverrides.getOrElse(topic, {
               val subject = topic + SubjectPostfix
               val schemaId = schemaRegistry.getLatestSchemaMetadata(subject).getId
-              val sft = AvroSimpleFeatureTypeParser.schemaToSft(schemaRegistry.getById(schemaId))
+              val sft = AvroSimpleFeatureTypeUtils.schemaToSft(schemaRegistry.getById(schemaId))
               // store the schema id to access the schema when creating the feature serializer
               sft.getUserData.put(SchemaIdKey, schemaId.toString)
               sft
             })
->>>>>>> 91799199
             KafkaDataStore.setTopic(sft, topic)
             SimpleFeatureTypes.encodeType(sft, includeUserData = true)
           } catch {
