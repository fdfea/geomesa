/***********************************************************************
 * Copyright (c) 2013-2022 Commonwealth Computer Research, Inc.
 * All rights reserved. This program and the accompanying materials
 * are made available under the terms of the Apache License, Version 2.0
 * which accompanies this distribution and is available at
 * http://www.opensource.org/licenses/apache2.0.php.
 ***********************************************************************/

package org.locationtech.geomesa.kafka.confluent

import com.typesafe.scalalogging.LazyLogging
import io.confluent.kafka.schemaregistry.client.{CachedSchemaRegistryClient, SchemaRegistryClient}
import io.confluent.kafka.serializers.{KafkaAvroDeserializer, KafkaAvroSerializer}
import org.apache.avro.Schema
import org.apache.avro.generic.{GenericData, GenericRecord}
import org.locationtech.geomesa.features.SerializationOption.SerializationOption
import org.locationtech.geomesa.features.avro.AvroSimpleFeatureTypeUtils
import org.locationtech.geomesa.features.avro.AvroSimpleFeatureTypeUtils._
import org.locationtech.geomesa.features.{ScalaSimpleFeature, SimpleFeatureSerializer}
import org.locationtech.geomesa.kafka.confluent.ConfluentMetadata.{SchemaIdKey, SubjectPostfix}
import org.locationtech.geomesa.kafka.data.KafkaDataStore
import org.locationtech.geomesa.security.SecurityUtils
import org.locationtech.geomesa.utils.geotools.SimpleFeatureTypes
import org.locationtech.jts.geom.Geometry
import org.opengis.feature.simple.{SimpleFeature, SimpleFeatureType}

import java.io.{InputStream, OutputStream}
import java.net.URL
import java.util.Date
import scala.collection.JavaConverters._
import scala.util.Try
import scala.util.control.NonFatal

object ConfluentFeatureSerializer {

  def builder(sft: SimpleFeatureType, schemaRegistryUrl: URL, schemaOverride: Option[Schema] = None): Builder =
    new Builder(sft, schemaRegistryUrl, schemaOverride)

  class Builder private[ConfluentFeatureSerializer](
    sft: SimpleFeatureType,
    schemaRegistryUrl: URL,
    schemaOverride: Option[Schema] = None
  ) extends SimpleFeatureSerializer.Builder[Builder] {
    override def build(): ConfluentFeatureSerializer = {
      val client = new CachedSchemaRegistryClient(schemaRegistryUrl.toExternalForm, 100)
      new ConfluentFeatureSerializer(sft, client, schemaOverride, options.toSet)
    }
  }
}

class ConfluentFeatureSerializer(
  sft: SimpleFeatureType,
  schemaRegistryClient: SchemaRegistryClient,
  schemaOverride: Option[Schema] = None,
  val options: Set[SerializationOption] = Set.empty
) extends SimpleFeatureSerializer with LazyLogging {

  private val kafkaAvroSerializer = new ThreadLocal[KafkaAvroSerializer]() {
    override def initialValue(): KafkaAvroSerializer = new KafkaAvroSerializer(schemaRegistryClient)
  }

  private val kafkaAvroDeserializer = new ThreadLocal[KafkaAvroDeserializer]() {
    override def initialValue(): KafkaAvroDeserializer = new KafkaAvroDeserializer(schemaRegistryClient)
  }

<<<<<<< HEAD
  private val confluentSerDes = {
    val topic = Option(KafkaDataStore.topic(sft)).getOrElse {
      throw new IllegalStateException(s"Cannot create ConfluentFeatureSerializer because SimpleFeatureType " +
        s"'${sft.getTypeName}' does not have a Kafka topic")
=======
  private val featureReader = new ThreadLocal[ConfluentFeatureReader]() {
    override def initialValue(): ConfluentFeatureReader = {
      val schema = schemaOverride.getOrElse {
        val schemaId = Option(sft.getUserData.get(ConfluentMetadata.SchemaIdKey))
          .map(_.asInstanceOf[String].toInt).getOrElse {
          throw new IllegalStateException(s"Cannot create ConfluentFeatureSerializer because SimpleFeatureType " +
            s"'${sft.getTypeName}' does not have schema id at key '${ConfluentMetadata.SchemaIdKey}'")
        }
        schemaRegistryClient.getById(schemaId)
      }

      new ConfluentFeatureReader(sft, schema)
>>>>>>> 91799199
    }

    // if sft has schema id, look up schema in registry, else convert sft to schema and register it
    val schema = Option(sft.getUserData.get(SchemaIdKey))
      .map(id => schemaRegistryClient.getById(id.asInstanceOf[String].toInt))
      .getOrElse {
        val subject = topic + SubjectPostfix
        val schema = AvroSimpleFeatureTypeUtils.sftToSchema(sft)
        schemaRegistryClient.register(subject, schema)
        //sft.getUserData.put(SchemaIdKey, schemaId.toString) // why is this an immutable map?
        schema
      }

    new ConfluentFeatureSerDes(schema, sft, topic)
  }

  override def serialize(feature: SimpleFeature): Array[Byte] = {
    val record = confluentSerDes.write(feature)
    kafkaAvroSerializer.get.serialize(confluentSerDes.topic, record)
  }

  override def deserialize(id: String, bytes: Array[Byte]): SimpleFeature = {
    val record = kafkaAvroDeserializer.get.deserialize("", bytes).asInstanceOf[GenericRecord]
    val feature = confluentSerDes.read(id, record)

    // set the feature visibility if it exists
    Option(sft.getUserData.get(GeoMesaAvroVisibilityField.KEY)).map(_.asInstanceOf[String]).foreach { fieldName =>
      try {
        SecurityUtils.setFeatureVisibility(feature, record.get(fieldName).toString)
      } catch {
        case NonFatal(ex) => throw new IllegalArgumentException(s"Error setting feature visibility using " +
          s"field '$fieldName': ${ex.getMessage}")
      }
    }

    feature
  }

  // implement the following if we need them
  override def deserialize(in: InputStream): SimpleFeature = throw new NotImplementedError
  override def deserialize(bytes: Array[Byte]): SimpleFeature = throw new NotImplementedError
  override def deserialize(bytes: Array[Byte], offset: Int, length: Int): SimpleFeature = throw new NotImplementedError
  override def deserialize(id: String, in: InputStream): SimpleFeature = throw new NotImplementedError
  override def deserialize(id: String, bytes: Array[Byte], offset: Int, length: Int): SimpleFeature = throw new NotImplementedError
  override def serialize(feature: SimpleFeature, out: OutputStream): Unit = throw new NotImplementedError

  // precompute the serializers/deserializers for each field in the SFT for efficiency
  private class ConfluentFeatureSerDes(schema: Schema, sft: SimpleFeatureType, val topic: String) {

    import ConfluentFeatureSerDes._

    def write(feature: SimpleFeature): GenericRecord = {
      val record = new GenericData.Record(schema)

      serializers.foreach { serInfo =>
        try {
          val attribute = feature.getAttribute(serInfo.fieldName)
          val data = serInfo.serializer.asInstanceOf[AnyRef => AnyRef].apply(attribute)
          if (data == null && !serInfo.nullable) {
            throw new NullPointerException(s"Field '${serInfo.fieldName}' cannot have a null value")
          } else {
            record.put(serInfo.fieldName, data)
          }
        } catch {
          case NonFatal(ex) =>
            throw SerializationException(serInfo.fieldName, serInfo.clazz, ex)
        }
      }

      record
    }

    def read(id: String, record: GenericRecord): SimpleFeature = {
      val attributes = deserializers.map { desInfo =>
        try {
          Option(record.get(desInfo.fieldName)).map(desInfo.deserializer.apply).getOrElse {
            if (!desInfo.nullable) {
              throw new NullPointerException(s"Field '${desInfo.fieldName}' cannot have a null value")
            }
            null
          }
        } catch {
          case NonFatal(ex) =>
            throw DeserializationException(desInfo.fieldName, desInfo.clazz, ex)
        }
      }

      ScalaSimpleFeature.create(sft, id, attributes: _*)
    }

    private val serializers: Seq[SerializationInfo[_]] = {
      schema.getFields.asScala.foldLeft(Seq.empty[SerializationInfo[_]]) { case (acc, field) =>
        val fieldName = field.name
        val descriptor = sft.getDescriptor(fieldName)

        if (descriptor == null) {
          // unfortunately, it is valid for some fields to be excluded...
          // maybe the config overrides can be used to address this / user data to fill these fields???
          //throw new IllegalStateException(s"Field '$fieldName' does not exist for SFT '${sft.getTypeName}'")
          //SerializationInfo(fieldName, (_: AnyRef) => null, classOf[AnyRef], nullable = true)
          acc
        } else {
          val binding = descriptor.getType.getBinding
          val nullable = Option(descriptor.getUserData.get(SimpleFeatureTypes.AttributeOptions.OptNullable))
            .flatMap(s => Try(s.asInstanceOf[String].toBoolean).toOption).getOrElse(false)
          val serializer =
            if (classOf[Geometry].isAssignableFrom(binding)) {
              GeoMesaAvroGeomFormat.getSerializer(schema, fieldName)
            } else if (classOf[Date].isAssignableFrom(binding)) {
              GeoMesaAvroDateFormat.getSerializer(schema, fieldName)
            } else {
              value: AnyRef => value
            }
          acc :+ SerializationInfo(fieldName, serializer, binding, nullable)
        }
      }
    }

    private val deserializers: Seq[DeserializationInfo[_]] = {
      sft.getAttributeDescriptors.asScala.map { descriptor =>
        val fieldName = descriptor.getLocalName
        val binding = descriptor.getType.getBinding
        val nullable = Option(descriptor.getUserData.get(SimpleFeatureTypes.AttributeOptions.OptNullable))
          .flatMap(s => Try(s.asInstanceOf[String].toBoolean).toOption).getOrElse(false)

        val deserializer =
          if (classOf[Geometry].isAssignableFrom(binding)) {
            GeoMesaAvroGeomFormat.getDeserializer(schema, fieldName)
          } else if (classOf[Date].isAssignableFrom(binding)) {
            GeoMesaAvroDateFormat.getDeserializer(schema, fieldName)
          } else {
            value: AnyRef => value
          }

        DeserializationInfo(fieldName, deserializer, binding, nullable)
      }
    }
  }

  private object ConfluentFeatureSerDes {

    case class SerializationInfo[T](fieldName: String, serializer: T => AnyRef, clazz: Class[_], nullable: Boolean)
    case class DeserializationInfo[T](fieldName: String, deserializer: AnyRef => T, clazz: Class[_], nullable: Boolean)

    case class SerializationException(fieldName: String, clazz: Class[_], cause: Throwable)
      extends RuntimeException(s"Cannot serialize field '$fieldName' from a '${clazz.getName}': ${cause.getMessage}")
    case class DeserializationException(fieldName: String, clazz: Class[_], cause: Throwable)
      extends RuntimeException(s"Cannot deserialize field '$fieldName' into a '${clazz.getName}': ${cause.getMessage}")
  }
}<|MERGE_RESOLUTION|>--- conflicted
+++ resolved
@@ -63,37 +63,24 @@
     override def initialValue(): KafkaAvroDeserializer = new KafkaAvroDeserializer(schemaRegistryClient)
   }
 
-<<<<<<< HEAD
   private val confluentSerDes = {
     val topic = Option(KafkaDataStore.topic(sft)).getOrElse {
       throw new IllegalStateException(s"Cannot create ConfluentFeatureSerializer because SimpleFeatureType " +
         s"'${sft.getTypeName}' does not have a Kafka topic")
-=======
-  private val featureReader = new ThreadLocal[ConfluentFeatureReader]() {
-    override def initialValue(): ConfluentFeatureReader = {
-      val schema = schemaOverride.getOrElse {
-        val schemaId = Option(sft.getUserData.get(ConfluentMetadata.SchemaIdKey))
-          .map(_.asInstanceOf[String].toInt).getOrElse {
-          throw new IllegalStateException(s"Cannot create ConfluentFeatureSerializer because SimpleFeatureType " +
-            s"'${sft.getTypeName}' does not have schema id at key '${ConfluentMetadata.SchemaIdKey}'")
-        }
-        schemaRegistryClient.getById(schemaId)
-      }
-
-      new ConfluentFeatureReader(sft, schema)
->>>>>>> 91799199
     }
 
     // if sft has schema id, look up schema in registry, else convert sft to schema and register it
-    val schema = Option(sft.getUserData.get(SchemaIdKey))
-      .map(id => schemaRegistryClient.getById(id.asInstanceOf[String].toInt))
-      .getOrElse {
-        val subject = topic + SubjectPostfix
-        val schema = AvroSimpleFeatureTypeUtils.sftToSchema(sft)
-        schemaRegistryClient.register(subject, schema)
-        //sft.getUserData.put(SchemaIdKey, schemaId.toString) // why is this an immutable map?
-        schema
-      }
+    val schema = schemaOverride.getOrElse {
+      Option(sft.getUserData.get(SchemaIdKey))
+        .map(id => schemaRegistryClient.getById(id.asInstanceOf[String].toInt))
+        .getOrElse {
+          val subject = topic + SubjectPostfix
+          val schema = AvroSimpleFeatureTypeUtils.sftToSchema(sft)
+          schemaRegistryClient.register(subject, schema)
+          //sft.getUserData.put(SchemaIdKey, schemaId.toString) // why is this an immutable map?
+          schema
+        }
+    }
 
     new ConfluentFeatureSerDes(schema, sft, topic)
   }
